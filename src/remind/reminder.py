"""
The main class
"""
<<<<<<< HEAD

from datetime import datetime, date, timedelta
from typing import Optional
from enum import Enum
from cabinet import Cabinet, Mail


class ReminderKeyType(Enum):
    """
    Enum for `Reminder.key` with database value and label.

    Attributes:
        db_value (str): The database value associated with the enum member.
        label (str): The human-readable label for the enum member.
    """

=======
import calendar
from datetime import date, datetime, timedelta
import os
from pathlib import Path
import subprocess
from typing import Optional, List
from enum import Enum
from cabinet import Cabinet, Mail
import yaml
from remind.error_handler import ErrorHandler
class ReminderKeyType(Enum):
>>>>>>> c2cf10ba
    DATE = ("date", "Date")
    DAY = ("d", "Day")
    WEEK = ("w", "Week")
    MONTH = ("m", "Month")
    DAY_OF_MONTH = ("dom", "Day of Month")
    SUNDAY = ("sun", "Sunday")
    MONDAY = ("mon", "Monday")
    TUESDAY = ("tue", "Tuesday")
    WEDNESDAY = ("wed", "Wednesday")
    THURSDAY = ("thu", "Thursday")
    FRIDAY = ("fri", "Friday")
    SATURDAY = ("sat", "Saturday")
    LATER = ("later", "Later")
    NOW = ("now", "Now")

    @classmethod
    def from_db_value(cls, db_value):
        for member in cls:
            if member.db_value == db_value:
                return member
        raise ValueError(f"{db_value} is not a valid db_value of ReminderKeyType")

    @classmethod
    def from_csv_values(cls, csv_string):
        """
        Parses a comma-separated string of db_values and returns a list of matching enum members.

        Args:
            csv_string (str): Comma-separated string of db_values like 'mon,wed,fri'

        Returns:
            List[ReminderKeyType]: List of corresponding enum members
        """
        values = [v.strip() for v in csv_string.split(",")]
        return [cls.from_db_value(v) for v in values]

    @classmethod
    def is_key_day_of_week(cls, key):
        """
        Determines if the reminder key is a day of the week.

        Args:
            key (ReminderKeyType): The reminder key to check.

        Returns:
            bool: True if the key is a day of the week, False otherwise.
        """
        return key in [
            cls.SUNDAY,
            cls.MONDAY,
            cls.TUESDAY,
            cls.WEDNESDAY,
            cls.THURSDAY,
            cls.FRIDAY,
            cls.SATURDAY,
        ]

    def __init__(self, db_value, label):
        """
        Initialize a new instance of the ReminderKeyType enum.

        Args:
            db_value (str): The database value of the enum member.
            label (str): The label of the enum member.
        """
        self.db_value: str = db_value
        self.label: str = label


class Reminder:
    """
    Represents a reminder with various attributes defining its schedule and actions.

    Attributes:
        key (ReminderKeyType).
        - This is the type of reminder, such as on a certain day, date, or month.
        value (Optional[str]): Specific value, depending on the `key`.
            - if key is "date", expect YYYY-MM-DD str
            - if key is "dow", expect "sun" - "sat"
            - if key is "dom", expect 1-30 as string
            - otherwise, value is ignored
        frequency (Optional[int]): Defines the frequency or interval for the reminder.
        offset (int): Adjusts the starting point of the reminder.
        delete (bool): Whether to delete the reminder.
        command (str): If set, runs the command and outputs the results to the body of the email.
        title (str): The title or main content of the reminder.
        notes (str): Additional notes associated with the reminder.
        tags (List[str]): Optional list of tags associated with the reminder.
        index (int): The index of the actual line in which this reminder starts in remindmail.yml
        cabinet (Cabinet): instance of Cabinet, a file management tool
        mail (Mail): The instance in which to send reminders as emails
        path_remind_file: The path from ReminderManager in which to access remindmail.yml
    """
<<<<<<< HEAD

    def __init__(
        self,
        key,
        value: Optional[str],
        frequency: Optional[int],
        starts_on: Optional[str],
        offset: int,
        modifiers: str,
        title: str,
        notes: Optional[str],
        index: int,
        cabinet: Cabinet,
        mail: Mail,
        path_remind_file: str | None,
    ):
=======
    def __init__(self,
                 key: ReminderKeyType,
                 title: str,
                 value: Optional[date|str],
                 frequency: Optional[int],
                 starts_on: Optional[str],
                 offset: int,
                 delete: bool,
                 command: str,
                 notes: str,
                 index: int,
                 cabinet: Cabinet,
                 mail: Mail,
                 path_remind_file: str,
                 tags: Optional[List[str]] = None) -> None:
>>>>>>> c2cf10ba
        self.key = key
        self.value = value
        self.frequency = frequency
        self.starts_on = starts_on
        self.offset = offset
        self.delete = delete
        self.command = command
        self.title = title
        self.notes = notes
        self.index = index
        self.cabinet = cabinet
        self.mail = mail
        self.path_remind_file = path_remind_file
        self.tags = tags or []
        self.should_send_today = False
        self.canceled = False # set to True if user cancels reminder in confirmation
        self.error_handler = ErrorHandler()
        
        if self.path_remind_file == '':
            raise ValueError("path_remind_file cannot be empty")

    def __repr__(self) -> str:
        return (
            f"Reminder(key={self.key.db_value},\n"
            f"title='{self.title}',\n"
            f"value={self.value},\n"
            f"frequency={self.frequency},\n"
            f"starts_on={self.starts_on},\n"
            f"offset={self.offset},\n"
            f"delete={self.delete},\n"
            f"command='{self.command}',\n"
            f"notes='{self.notes}',\n"
            f"tags={self.tags},\n"
            f"canceled={self.canceled},\n"
            f"should_send_today={self.should_send_today})"
        )
    
    def __str__(self):
        return self.__repr__()

    def get_should_send_today(self, target_date: date | None = None, hide_past_warning: bool = False) -> bool:
        """
        Determines if the reminder should be sent today.

        Args:
            target_date (date, optional): The date to check against. If None, uses today's date.

        Returns:
            bool: True if the reminder should be sent today, False otherwise.
        """
        if target_date is None:
            target_date = date.today()

<<<<<<< HEAD
        # Handle starts_on
        if self.starts_on:
            start_date = datetime.strptime(self.starts_on, "%Y-%m-%d").date()
            if today < start_date:
                return False

        # Handle date-specific reminders
        if self.key == ReminderKeyType.DATE and self.value:
            if len(self.value) == 5:  # MM-DD format
                reminder_date = datetime.strptime(
                    f"{today.year}-{self.value}", "%Y-%m-%d"
                ).date()
                if reminder_date < today:
                    reminder_date = datetime.strptime(
                        f"{today.year + 1}-{self.value}", "%Y-%m-%d"
                    ).date()
            else:  # YYYY-MM-DD format
                reminder_date = datetime.strptime(self.value, "%Y-%m-%d").date()

                # if the reminder is scheduled in the past as YYYY-MM-DD
                # and it didn't send, then for the purposes of `generate()`,
                # set the date to today so it can send, then add a note about it.
                if reminder_date < today:
                    if not self.notes:
                        self.notes = ""
                    self.notes += f"This was scheduled to send on {reminder_date}.\n"
                    reminder_date = datetime.now().date()
            return reminder_date == today

        # Handle day of the week reminders
        elif ReminderKeyType.is_key_day_of_week(self.key) and self.value:
            dow_mapping = {
                "mon": 0,
                "tue": 1,
                "wed": 2,
                "thu": 3,
                "fri": 4,
                "sat": 5,
                "sun": 6,
            }

            # default to non-existant day
            target_dow = dow_mapping.get(self.value.lower(), 7)

            # handle day not found
            if target_dow == 7:
                self.cabinet.log(
                    f"Could not map {self.value} to a day of the week. Use [sun] to [sat].",
                    level="warn",
                )
=======
        # Handle different reminder types
        if self.key == ReminderKeyType.DATE:
            # Validate that value is not empty or None
            if not self.value or str(self.value).strip() == '':
                return False
                
            # Parse the date string (YYYY-MM-DD or MM-DD)
            date_parts = str(self.value).split('-')
            
            # Validate that we have valid date parts
            if len(date_parts) != 2 and len(date_parts) != 3:
                return False
                
            # Check for empty parts
            if any(not part.strip() for part in date_parts):
                return False
                
            try:
                if len(date_parts) == 2:  # MM-DD format
                    month, day = map(int, date_parts)
                    year = target_date.year
                    # If the date has already passed this year, use next year
                    if (month, day) < (target_date.month, target_date.day):
                        year += 1
                else:  # YYYY-MM-DD format
                    year, month, day = map(int, date_parts)
            except ValueError:
                # If we can't parse the date parts as integers, return False
                return False

            # if date is in the past and target date is today, send it today
            if (year, month, day) < (target_date.year, target_date.month, target_date.day) \
                and not self.canceled and not hide_past_warning:
                self.notes += f"Warning: Reminder was scheduled for {self.value}."
                return True

            return (target_date.year, target_date.month, target_date.day) == (year, month, day)

        elif self.key == ReminderKeyType.DAY_OF_MONTH:
            if not self.value or not str(self.value).isdigit():
                raise ValueError("Reminder day of month cannot be empty and must be an integer for day of month reminders.")
            return target_date.day == self.value

        elif self.key in [ReminderKeyType.MONDAY, ReminderKeyType.TUESDAY,
                         ReminderKeyType.WEDNESDAY, ReminderKeyType.THURSDAY,
                         ReminderKeyType.FRIDAY, ReminderKeyType.SATURDAY,
                         ReminderKeyType.SUNDAY]:
            # Get the weekday number (0-6, Monday-Sunday)
            target_weekday = target_date.weekday()
>>>>>>> c2cf10ba

            reminder_weekday_str = self.key.label  # e.g., "Sunday"
            reminder_weekday_int = list(calendar.day_name).index(reminder_weekday_str)

            if target_weekday != reminder_weekday_int:
                return False

            # If frequency is set, check if it's the right week
            if self.frequency and self.frequency > 1:
                # Calculate weeks since epoch
                epoch = date(1970, 1, 1)
                days_since_epoch = (target_date - epoch).days
                weeks_since_epoch = days_since_epoch // 7

                # Apply offset
                weeks_since_epoch -= self.offset

                # Check if it's the right week
                return weeks_since_epoch % self.frequency == 0

            return True

        elif self.key == ReminderKeyType.DAY:
            if not self.frequency:
                return True

            # Calculate days since epoch
            epoch = date(1970, 1, 1)
            days_since_epoch = (target_date - epoch).days

            # Apply offset
            days_since_epoch -= self.offset

            # Check if it's the right day
            return days_since_epoch % self.frequency == 0

        elif self.key == ReminderKeyType.WEEK:
            if not self.frequency:
                return True

            # Calculate weeks since epoch
            epoch = date(1970, 1, 1)
            days_since_epoch = (target_date - epoch).days
            weeks_since_epoch = days_since_epoch // 7

            # Apply offset
            weeks_since_epoch -= self.offset

<<<<<<< HEAD
            if day_of_month > 31:
                self.cabinet.log(
                    f"{day_of_month} in {self.title}: no month has more than 31 days",
                    level="error",
                )
            return today.day == day_of_month

        return False

=======
            # Check if it's the right week
            return weeks_since_epoch % self.frequency == 0

        elif self.key == ReminderKeyType.MONTH:
            if not self.frequency:
                # return if first of the month
                return target_date.day == 1

            # Calculate months since epoch
            epoch = date(1970, 1, 1)
            months_since_epoch = (target_date.year - epoch.year) * 12 + \
                               (target_date.month - epoch.month)

            # Apply offset
            months_since_epoch -= self.offset

            # Check if it's the right month
            return months_since_epoch % self.frequency == 0 and target_date.day == 1

        elif self.key == ReminderKeyType.LATER:
            return False

        elif self.key == ReminderKeyType.NOW:
            return True

        return False

    def send(self, is_quiet: bool = False) -> None:
        """
        Sends the reminder via email or executes it as a command.
        """

        if self.command:
            # Execute as command
            self.cabinet.log(f"Executing command: {self.command}", level="debug")
            try:
                # Add path so things like `cabinet` calls work from crontab
                home_dir = os.path.expanduser("~")
                path_local_bin = os.path.join(home_dir, ".local/bin")
                os.environ["PATH"] = f"{path_local_bin}:{os.environ['PATH']}"

                cmd_output = subprocess.check_output(
                    self.command, shell=True, universal_newlines=True
                )
                self.cabinet.log(f"Results: {cmd_output}", level="debug")

                if not self.notes:
                    self.notes = ""
                self.notes += f"<br><br>{cmd_output}"
            except subprocess.CalledProcessError as error:
                self.cabinet.log(
                    f"Command execution failed with exit code: {error.returncode}",
                    level="error",
                )
                self.cabinet.log(
                    f"Error output: {error.output}", level="error"
                )

        self.send_email(is_quiet=is_quiet)

>>>>>>> c2cf10ba
    def send_email(self, is_quiet: bool = False) -> None:
        """
        Sends the reminder as an email using Cabinet's `Mail()` module

        Args:
            is_quiet (bool, optional): whether to print cabinet log.
            Defaults to False.
        """

        email_icons = "🗒️" if self.notes else ""
        if self.command:
            email_icons += "💻"

<<<<<<< HEAD
        # add more icons in future iterations

        email_icons = f"{email_icons} " if email_icons else email_icons

        # Get subject prefix from configuration, fallback to pin emoji
        subject_prefix = (
            self.cabinet.get("remindmail", "subject_prefix", return_type=str) or "📌 "
        )
        email_title = f"{subject_prefix}{email_icons} {self.title}"
=======
        email_title = f"Reminder {email_icons}- {self.title}"
>>>>>>> c2cf10ba

        self.cabinet.logdb(self.title, collection_name="reminders")
        self.mail.send(email_title, self.notes or "", is_quiet=is_quiet)

    def write_to_file(self, is_quiet: bool = True) -> None:
        """
        Appends this reminder to `remindmail.yml` in valid YAML format.

        Args:
            is_quiet (bool, optional): Whether to print cabinet log output.
        """
        reminder_dict = {
            "name": self.title,
        }

        # Handle reminder type
        if self.key == ReminderKeyType.LATER:
            reminder_dict["later"] = True
        elif self.key == ReminderKeyType.DATE:
            if not self.value or not self.error_handler.is_valid_date(str(self.value)):
                raise ValueError("Reminder date cannot be empty and must be a date for date reminders.")
            reminder_dict["date"] = datetime.strptime(str(self.value), '%Y-%m-%d').date()
        elif self.key == ReminderKeyType.DAY_OF_MONTH:
            if not self.value or not self.error_handler.is_valid_date(str(self.value)):
                raise ValueError("Reminder day of month cannot be empty and must be an integer for day of month reminders.")
            reminder_dict["dom"] = self.value
        elif self.key in {
            ReminderKeyType.SUNDAY, ReminderKeyType.MONDAY, ReminderKeyType.TUESDAY,
            ReminderKeyType.WEDNESDAY, ReminderKeyType.THURSDAY,
            ReminderKeyType.FRIDAY, ReminderKeyType.SATURDAY
        }:
            reminder_dict["day"] = self.key.db_value
            reminder_dict["every"] = self.frequency or 1
        elif self.key == ReminderKeyType.WEEK:
            reminder_dict["every"] = self.frequency
            reminder_dict["unit"] = "weeks"
        elif self.key == ReminderKeyType.MONTH:
            reminder_dict["every"] = self.frequency
            reminder_dict["unit"] = "months"
        elif self.key == ReminderKeyType.DAY:
            reminder_dict["every"] = self.frequency or 1
            reminder_dict["unit"] = "days"

<<<<<<< HEAD
        def format_reminder():
            """
            Formats the reminder for writing to file based on its attributes.
            """
            base_format = f"\n[{self.key.db_value}"
            if self.key == ReminderKeyType.DATE:
                base_format = "["

            if self.key not in [ReminderKeyType.DATE, ReminderKeyType.DAY_OF_MONTH]:
                self.value = ""

            if self.value:
                base_format += f",{self.value}"
            if self.frequency:
                base_format += f",{self.frequency}"
                if self.starts_on:  # requires frequency
                    base_format += f"->{self.starts_on}"
            if self.offset:
                base_format += f",{self.offset}"

            if self.key == ReminderKeyType.LATER:
                base_format = "[later"
                self.modifiers = ""

            base_format += f"]{self.modifiers} {self.title}\n"

            if self.notes:
                base_format += f"{self.notes}\n"

            base_format = base_format.replace("[,", "[")
=======
        # Optional fields
        if self.offset:
            reminder_dict["offset"] = self.offset
        if self.notes:
            reminder_dict["notes"] = self.notes
        if self.delete:
            reminder_dict["delete"] = True
        if self.tags:
            reminder_dict["tags"] = self.tags
        if self.command:
            reminder_dict["command"] = self.command

        # Load existing file (if any)
        path_remind_file = self.path_remind_file or \
            self.cabinet.get('path', 'remindmail', 'file') or ""
        remind_path = Path(path_remind_file)
>>>>>>> c2cf10ba

        if remind_path.exists():
            with open(remind_path, "r") as f:
                data = yaml.safe_load(f) or {}
        else:
            data = {}

        # Append new reminder
        data.setdefault("reminders", []).append(reminder_dict)

<<<<<<< HEAD
        path_remind_file = (
            self.path_remind_file
            or self.cabinet.get("path", "remindmail", "file")
            or ""
        )
        path_remind_folder = path_remind_file.replace("/remind.md", "")

        self.cabinet.write_file(
            "remind.md",
            path_remind_folder,
            reminder_format,
            append=True,
            is_quiet=is_quiet,
        )
=======
        # Write it back
        with open(remind_path, "w") as f:
            yaml.safe_dump(data, f, sort_keys=False)

        if not is_quiet:
            self.cabinet.log(f"Wrote reminder to {remind_path}")
>>>>>>> c2cf10ba
<|MERGE_RESOLUTION|>--- conflicted
+++ resolved
@@ -1,24 +1,7 @@
 """
 The main class
 """
-<<<<<<< HEAD
-
-from datetime import datetime, date, timedelta
-from typing import Optional
-from enum import Enum
-from cabinet import Cabinet, Mail
-
-
-class ReminderKeyType(Enum):
-    """
-    Enum for `Reminder.key` with database value and label.
-
-    Attributes:
-        db_value (str): The database value associated with the enum member.
-        label (str): The human-readable label for the enum member.
-    """
-
-=======
+
 import calendar
 from datetime import date, datetime, timedelta
 import os
@@ -29,8 +12,9 @@
 from cabinet import Cabinet, Mail
 import yaml
 from remind.error_handler import ErrorHandler
+
+
 class ReminderKeyType(Enum):
->>>>>>> c2cf10ba
     DATE = ("date", "Date")
     DAY = ("d", "Day")
     WEEK = ("w", "Week")
@@ -124,40 +108,24 @@
         mail (Mail): The instance in which to send reminders as emails
         path_remind_file: The path from ReminderManager in which to access remindmail.yml
     """
-<<<<<<< HEAD
 
     def __init__(
         self,
-        key,
-        value: Optional[str],
+        key: ReminderKeyType,
+        title: str,
+        value: Optional[date | str],
         frequency: Optional[int],
         starts_on: Optional[str],
         offset: int,
-        modifiers: str,
-        title: str,
-        notes: Optional[str],
+        delete: bool,
+        command: str,
+        notes: str,
         index: int,
         cabinet: Cabinet,
         mail: Mail,
-        path_remind_file: str | None,
-    ):
-=======
-    def __init__(self,
-                 key: ReminderKeyType,
-                 title: str,
-                 value: Optional[date|str],
-                 frequency: Optional[int],
-                 starts_on: Optional[str],
-                 offset: int,
-                 delete: bool,
-                 command: str,
-                 notes: str,
-                 index: int,
-                 cabinet: Cabinet,
-                 mail: Mail,
-                 path_remind_file: str,
-                 tags: Optional[List[str]] = None) -> None:
->>>>>>> c2cf10ba
+        path_remind_file: str,
+        tags: Optional[List[str]] = None,
+    ) -> None:
         self.key = key
         self.value = value
         self.frequency = frequency
@@ -173,10 +141,10 @@
         self.path_remind_file = path_remind_file
         self.tags = tags or []
         self.should_send_today = False
-        self.canceled = False # set to True if user cancels reminder in confirmation
+        self.canceled = False  # set to True if user cancels reminder in confirmation
         self.error_handler = ErrorHandler()
-        
-        if self.path_remind_file == '':
+
+        if self.path_remind_file == "":
             raise ValueError("path_remind_file cannot be empty")
 
     def __repr__(self) -> str:
@@ -194,11 +162,13 @@
             f"canceled={self.canceled},\n"
             f"should_send_today={self.should_send_today})"
         )
-    
+
     def __str__(self):
         return self.__repr__()
 
-    def get_should_send_today(self, target_date: date | None = None, hide_past_warning: bool = False) -> bool:
+    def get_should_send_today(
+        self, target_date: date | None = None, hide_past_warning: bool = False
+    ) -> bool:
         """
         Determines if the reminder should be sent today.
 
@@ -211,75 +181,23 @@
         if target_date is None:
             target_date = date.today()
 
-<<<<<<< HEAD
-        # Handle starts_on
-        if self.starts_on:
-            start_date = datetime.strptime(self.starts_on, "%Y-%m-%d").date()
-            if today < start_date:
-                return False
-
-        # Handle date-specific reminders
-        if self.key == ReminderKeyType.DATE and self.value:
-            if len(self.value) == 5:  # MM-DD format
-                reminder_date = datetime.strptime(
-                    f"{today.year}-{self.value}", "%Y-%m-%d"
-                ).date()
-                if reminder_date < today:
-                    reminder_date = datetime.strptime(
-                        f"{today.year + 1}-{self.value}", "%Y-%m-%d"
-                    ).date()
-            else:  # YYYY-MM-DD format
-                reminder_date = datetime.strptime(self.value, "%Y-%m-%d").date()
-
-                # if the reminder is scheduled in the past as YYYY-MM-DD
-                # and it didn't send, then for the purposes of `generate()`,
-                # set the date to today so it can send, then add a note about it.
-                if reminder_date < today:
-                    if not self.notes:
-                        self.notes = ""
-                    self.notes += f"This was scheduled to send on {reminder_date}.\n"
-                    reminder_date = datetime.now().date()
-            return reminder_date == today
-
-        # Handle day of the week reminders
-        elif ReminderKeyType.is_key_day_of_week(self.key) and self.value:
-            dow_mapping = {
-                "mon": 0,
-                "tue": 1,
-                "wed": 2,
-                "thu": 3,
-                "fri": 4,
-                "sat": 5,
-                "sun": 6,
-            }
-
-            # default to non-existant day
-            target_dow = dow_mapping.get(self.value.lower(), 7)
-
-            # handle day not found
-            if target_dow == 7:
-                self.cabinet.log(
-                    f"Could not map {self.value} to a day of the week. Use [sun] to [sat].",
-                    level="warn",
-                )
-=======
         # Handle different reminder types
         if self.key == ReminderKeyType.DATE:
             # Validate that value is not empty or None
-            if not self.value or str(self.value).strip() == '':
+            if not self.value or str(self.value).strip() == "":
                 return False
-                
+
             # Parse the date string (YYYY-MM-DD or MM-DD)
-            date_parts = str(self.value).split('-')
-            
+            date_parts = str(self.value).split("-")
+
             # Validate that we have valid date parts
             if len(date_parts) != 2 and len(date_parts) != 3:
                 return False
-                
+
             # Check for empty parts
             if any(not part.strip() for part in date_parts):
                 return False
-                
+
             try:
                 if len(date_parts) == 2:  # MM-DD format
                     month, day = map(int, date_parts)
@@ -294,25 +212,39 @@
                 return False
 
             # if date is in the past and target date is today, send it today
-            if (year, month, day) < (target_date.year, target_date.month, target_date.day) \
-                and not self.canceled and not hide_past_warning:
+            if (
+                (year, month, day)
+                < (target_date.year, target_date.month, target_date.day)
+                and not self.canceled
+                and not hide_past_warning
+            ):
                 self.notes += f"Warning: Reminder was scheduled for {self.value}."
                 return True
 
-            return (target_date.year, target_date.month, target_date.day) == (year, month, day)
+            return (target_date.year, target_date.month, target_date.day) == (
+                year,
+                month,
+                day,
+            )
 
         elif self.key == ReminderKeyType.DAY_OF_MONTH:
             if not self.value or not str(self.value).isdigit():
-                raise ValueError("Reminder day of month cannot be empty and must be an integer for day of month reminders.")
+                raise ValueError(
+                    "Reminder day of month cannot be empty and must be an integer for day of month reminders."
+                )
             return target_date.day == self.value
 
-        elif self.key in [ReminderKeyType.MONDAY, ReminderKeyType.TUESDAY,
-                         ReminderKeyType.WEDNESDAY, ReminderKeyType.THURSDAY,
-                         ReminderKeyType.FRIDAY, ReminderKeyType.SATURDAY,
-                         ReminderKeyType.SUNDAY]:
+        elif self.key in [
+            ReminderKeyType.MONDAY,
+            ReminderKeyType.TUESDAY,
+            ReminderKeyType.WEDNESDAY,
+            ReminderKeyType.THURSDAY,
+            ReminderKeyType.FRIDAY,
+            ReminderKeyType.SATURDAY,
+            ReminderKeyType.SUNDAY,
+        ]:
             # Get the weekday number (0-6, Monday-Sunday)
             target_weekday = target_date.weekday()
->>>>>>> c2cf10ba
 
             reminder_weekday_str = self.key.label  # e.g., "Sunday"
             reminder_weekday_int = list(calendar.day_name).index(reminder_weekday_str)
@@ -361,17 +293,6 @@
             # Apply offset
             weeks_since_epoch -= self.offset
 
-<<<<<<< HEAD
-            if day_of_month > 31:
-                self.cabinet.log(
-                    f"{day_of_month} in {self.title}: no month has more than 31 days",
-                    level="error",
-                )
-            return today.day == day_of_month
-
-        return False
-
-=======
             # Check if it's the right week
             return weeks_since_epoch % self.frequency == 0
 
@@ -382,8 +303,9 @@
 
             # Calculate months since epoch
             epoch = date(1970, 1, 1)
-            months_since_epoch = (target_date.year - epoch.year) * 12 + \
-                               (target_date.month - epoch.month)
+            months_since_epoch = (target_date.year - epoch.year) * 12 + (
+                target_date.month - epoch.month
+            )
 
             # Apply offset
             months_since_epoch -= self.offset
@@ -426,13 +348,10 @@
                     f"Command execution failed with exit code: {error.returncode}",
                     level="error",
                 )
-                self.cabinet.log(
-                    f"Error output: {error.output}", level="error"
-                )
+                self.cabinet.log(f"Error output: {error.output}", level="error")
 
         self.send_email(is_quiet=is_quiet)
 
->>>>>>> c2cf10ba
     def send_email(self, is_quiet: bool = False) -> None:
         """
         Sends the reminder as an email using Cabinet's `Mail()` module
@@ -445,20 +364,12 @@
         email_icons = "🗒️" if self.notes else ""
         if self.command:
             email_icons += "💻"
-
-<<<<<<< HEAD
-        # add more icons in future iterations
-
-        email_icons = f"{email_icons} " if email_icons else email_icons
 
         # Get subject prefix from configuration, fallback to pin emoji
         subject_prefix = (
             self.cabinet.get("remindmail", "subject_prefix", return_type=str) or "📌 "
         )
         email_title = f"{subject_prefix}{email_icons} {self.title}"
-=======
-        email_title = f"Reminder {email_icons}- {self.title}"
->>>>>>> c2cf10ba
 
         self.cabinet.logdb(self.title, collection_name="reminders")
         self.mail.send(email_title, self.notes or "", is_quiet=is_quiet)
@@ -479,16 +390,26 @@
             reminder_dict["later"] = True
         elif self.key == ReminderKeyType.DATE:
             if not self.value or not self.error_handler.is_valid_date(str(self.value)):
-                raise ValueError("Reminder date cannot be empty and must be a date for date reminders.")
-            reminder_dict["date"] = datetime.strptime(str(self.value), '%Y-%m-%d').date()
+                raise ValueError(
+                    "Reminder date cannot be empty and must be a date for date reminders."
+                )
+            reminder_dict["date"] = datetime.strptime(
+                str(self.value), "%Y-%m-%d"
+            ).date()
         elif self.key == ReminderKeyType.DAY_OF_MONTH:
             if not self.value or not self.error_handler.is_valid_date(str(self.value)):
-                raise ValueError("Reminder day of month cannot be empty and must be an integer for day of month reminders.")
+                raise ValueError(
+                    "Reminder day of month cannot be empty and must be an integer for day of month reminders."
+                )
             reminder_dict["dom"] = self.value
         elif self.key in {
-            ReminderKeyType.SUNDAY, ReminderKeyType.MONDAY, ReminderKeyType.TUESDAY,
-            ReminderKeyType.WEDNESDAY, ReminderKeyType.THURSDAY,
-            ReminderKeyType.FRIDAY, ReminderKeyType.SATURDAY
+            ReminderKeyType.SUNDAY,
+            ReminderKeyType.MONDAY,
+            ReminderKeyType.TUESDAY,
+            ReminderKeyType.WEDNESDAY,
+            ReminderKeyType.THURSDAY,
+            ReminderKeyType.FRIDAY,
+            ReminderKeyType.SATURDAY,
         }:
             reminder_dict["day"] = self.key.db_value
             reminder_dict["every"] = self.frequency or 1
@@ -502,38 +423,6 @@
             reminder_dict["every"] = self.frequency or 1
             reminder_dict["unit"] = "days"
 
-<<<<<<< HEAD
-        def format_reminder():
-            """
-            Formats the reminder for writing to file based on its attributes.
-            """
-            base_format = f"\n[{self.key.db_value}"
-            if self.key == ReminderKeyType.DATE:
-                base_format = "["
-
-            if self.key not in [ReminderKeyType.DATE, ReminderKeyType.DAY_OF_MONTH]:
-                self.value = ""
-
-            if self.value:
-                base_format += f",{self.value}"
-            if self.frequency:
-                base_format += f",{self.frequency}"
-                if self.starts_on:  # requires frequency
-                    base_format += f"->{self.starts_on}"
-            if self.offset:
-                base_format += f",{self.offset}"
-
-            if self.key == ReminderKeyType.LATER:
-                base_format = "[later"
-                self.modifiers = ""
-
-            base_format += f"]{self.modifiers} {self.title}\n"
-
-            if self.notes:
-                base_format += f"{self.notes}\n"
-
-            base_format = base_format.replace("[,", "[")
-=======
         # Optional fields
         if self.offset:
             reminder_dict["offset"] = self.offset
@@ -547,10 +436,12 @@
             reminder_dict["command"] = self.command
 
         # Load existing file (if any)
-        path_remind_file = self.path_remind_file or \
-            self.cabinet.get('path', 'remindmail', 'file') or ""
+        path_remind_file = (
+            self.path_remind_file
+            or self.cabinet.get("path", "remindmail", "file")
+            or ""
+        )
         remind_path = Path(path_remind_file)
->>>>>>> c2cf10ba
 
         if remind_path.exists():
             with open(remind_path, "r") as f:
@@ -561,26 +452,9 @@
         # Append new reminder
         data.setdefault("reminders", []).append(reminder_dict)
 
-<<<<<<< HEAD
-        path_remind_file = (
-            self.path_remind_file
-            or self.cabinet.get("path", "remindmail", "file")
-            or ""
-        )
-        path_remind_folder = path_remind_file.replace("/remind.md", "")
-
-        self.cabinet.write_file(
-            "remind.md",
-            path_remind_folder,
-            reminder_format,
-            append=True,
-            is_quiet=is_quiet,
-        )
-=======
         # Write it back
         with open(remind_path, "w") as f:
             yaml.safe_dump(data, f, sort_keys=False)
 
         if not is_quiet:
-            self.cabinet.log(f"Wrote reminder to {remind_path}")
->>>>>>> c2cf10ba
+            self.cabinet.log(f"Wrote reminder to {remind_path}")