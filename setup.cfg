[metadata]
name = remindmail
<<<<<<< HEAD
version = 1!1.9.2
=======
version = 1!2.0.0
>>>>>>> 59e7590a
author = Tyler Woodfin
author_email = feedback-remindmail@tyler.cloud
description = Easily schedule reminders to be emailed
long_description = file: README.md
long_description_content_type = text/markdown
url = https://github.com/tylerjwoodfin/remindmail
project_urls =
bug tracker = https://github.com/tylerjwoodfin/remindmail/issues
py_modules=["remind"]
classifiers =
programming language :: Python :: 3
license :: OSI Approved :: MIT License
operating system :: OS Independent
[options]
package_dir =
    = src

packages = find:
python_requires = >=3.6
[options.packages.find]
where=src

[options.entry_points]
console_scripts =
    remind=remind.__main__:main<|MERGE_RESOLUTION|>--- conflicted
+++ resolved
@@ -1,10 +1,6 @@
 [metadata]
 name = remindmail
-<<<<<<< HEAD
-version = 1!1.9.2
-=======
 version = 1!2.0.0
->>>>>>> 59e7590a
 author = Tyler Woodfin
 author_email = feedback-remindmail@tyler.cloud
 description = Easily schedule reminders to be emailed
